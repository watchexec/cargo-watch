--- conflicted
+++ resolved
@@ -15,54 +15,6 @@
     // and before the remaining arguments
     let features = value_t!(matches, "features", String).ok();
 
-<<<<<<< HEAD
-=======
-    // Cargo commands are in front of the rest
-    if matches.is_present("cmd:cargo") {
-        for cargo in values_t!(matches, "cmd:cargo", String).unwrap_or_else(|e| e.exit()) {
-            let mut cmd: String = "cargo ".into();
-            let cargo = cargo.trim_start();
-            // features are supported for the following
-            // (b)uild, bench, doc, (r)un, test, install
-            if let Some(features) = features.as_ref() {
-                if cargo.starts_with('b')
-                    || cargo.starts_with("check")
-                    || cargo.starts_with("doc")
-                    || cargo.starts_with('r')
-                    || cargo.starts_with("test")
-                    || cargo.starts_with("install")
-                {
-                    // Split command into first word and the arguments
-                    let word_boundary = cargo
-                        .find(|c: char| c.is_whitespace())
-                        .unwrap_or_else(|| cargo.len());
-
-                    // Find returns the byte index, and split_at takes a byte offset.
-                    // This means the splitting is unicode-safe.
-                    let (subcommand, args) = cargo.split_at(word_boundary);
-                    cmd.push_str(subcommand);
-                    cmd.push_str(" --features ");
-                    cmd.push_str(features);
-                    cmd.push(' ');
-                    cmd.push_str(args)
-                } else {
-                    cmd.push_str(cargo);
-                }
-            } else {
-                cmd.push_str(cargo);
-            }
-            commands.push(cmd);
-        }
-    }
-
-    // Shell commands go last
-    if matches.is_present("cmd:shell") {
-        for shell in values_t!(matches, "cmd:shell", String).unwrap_or_else(|e| e.exit()) {
-            commands.push(shell);
-        }
-    }
-
->>>>>>> 00205380
     if matches.is_present("cmd:trail") {
         debug!("trailing command is present, ignore all other command options");
         commands = vec![values_t!(matches, "cmd:trail", String)
